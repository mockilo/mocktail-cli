{
<<<<<<< HEAD
  "name": "mocktail-cli",
  "version": "1.0.3",
=======
  "name": "@mock-verse/mocktail-cli",
  "version": "1.1.0",
>>>>>>> 8effd87e
  "description": "**Craft your data cocktail — realistic mock data, shaken not stirred.**",
  "main": "bin/mocktail-cli.js",
  "type": "commonjs",
  "scripts": {
<<<<<<< HEAD
    "test": "jest",
=======
    "test": "echo \"No tests yet\" && exit 0",
>>>>>>> 8effd87e
    "start": "node ./bin/mocktail-cli.js",
    "lint": "echo \"No lint configured\""
  },
  "keywords": [],
  "author": "kilopal",
  "license": "ISC",
  "dependencies": {
    "@faker-js/faker": "^9.9.0",
    "@prisma/client": "^6.13.0",
    "chalk": "^4.1.2",
    "commander": "^14.0.0",
    "nanoid": "^5.1.5",
    "ora": "^8.2.0"
  },
  "bin": {
    "mocktail-cli": "bin/mocktail-cli.js"
  },
  "engines": {
    "node": ">=18.18.0"
  },
  "devDependencies": {
    "@eslint/js": "^9.33.0",
    "eslint": "^9.33.0",
<<<<<<< HEAD
    "globals": "^16.3.0",
    "jest": "^30.0.5"
  }
=======
    "globals": "^16.3.0"
  },
  "repository": {
    "type": "git",
    "url": "git+https://github.com/mock-verse/mocktail-cli.git"
  },
  "bugs": {
    "url": "https://github.com/mock-verse/mocktail-cli/issues"
  },
  "homepage": "https://github.com/mock-verse/mocktail-cli#readme"
>>>>>>> 8effd87e
}<|MERGE_RESOLUTION|>--- conflicted
+++ resolved
@@ -1,20 +1,11 @@
 {
-<<<<<<< HEAD
   "name": "mocktail-cli",
   "version": "1.0.3",
-=======
-  "name": "@mock-verse/mocktail-cli",
-  "version": "1.1.0",
->>>>>>> 8effd87e
   "description": "**Craft your data cocktail — realistic mock data, shaken not stirred.**",
   "main": "bin/mocktail-cli.js",
   "type": "commonjs",
   "scripts": {
-<<<<<<< HEAD
     "test": "jest",
-=======
-    "test": "echo \"No tests yet\" && exit 0",
->>>>>>> 8effd87e
     "start": "node ./bin/mocktail-cli.js",
     "lint": "echo \"No lint configured\""
   },
@@ -38,12 +29,8 @@
   "devDependencies": {
     "@eslint/js": "^9.33.0",
     "eslint": "^9.33.0",
-<<<<<<< HEAD
     "globals": "^16.3.0",
     "jest": "^30.0.5"
-  }
-=======
-    "globals": "^16.3.0"
   },
   "repository": {
     "type": "git",
@@ -53,5 +40,4 @@
     "url": "https://github.com/mock-verse/mocktail-cli/issues"
   },
   "homepage": "https://github.com/mock-verse/mocktail-cli#readme"
->>>>>>> 8effd87e
 }